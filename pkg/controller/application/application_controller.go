/*
Copyright 2018 The Kubernetes Authors.

Licensed under the Apache License, Version 2.0 (the "License");
you may not use this file except in compliance with the License.
You may obtain a copy of the License at

    http://www.apache.org/licenses/LICENSE-2.0

Unless required by applicable law or agreed to in writing, software
distributed under the License is distributed on an "AS IS" BASIS,
WITHOUT WARRANTIES OR CONDITIONS OF ANY KIND, either express or implied.
See the License for the specific language governing permissions and
limitations under the License.
*/

package application

import (
	appv1beta1 "github.com/kubernetes-sigs/application/pkg/apis/app/v1beta1"
	reconciler "github.com/kubernetes-sigs/application/pkg/genericreconciler"
	kbc "github.com/kubernetes-sigs/application/pkg/kbcontroller"
	"sigs.k8s.io/controller-runtime/pkg/manager"
	"sigs.k8s.io/controller-runtime/pkg/reconcile"
)

<<<<<<< HEAD
=======
const (
	NameLabelKey = "app.kubernetes.io/name"
	VersionLabelKey = "app.kubernetes.io/version"
	InstanceLabelKey= "app.kubernetes.io/instance"
	PartOfLabelKey= "app.kubernetes.io/part-of"
	ComponentLabelKey= "app.kubernetes.io/component"
	ManagedByLabelKey= "app.kubernetes.io/managed-by"
)

/**
* USER ACTION REQUIRED: This is a scaffold file intended for the user to modify with their own Controller
* business logic.  Delete these comments after modifying this file.*
 */

>>>>>>> 464aad9c
// Add creates a new Application Controller and adds it to the Manager with default RBAC. The Manager will set fields on the Controller
// and Start it when the Manager is Started.
func Add(mgr manager.Manager) error {
	return kbc.CreateController("application", mgr, &appv1beta1.Application{}, newReconciler(mgr))
}

// newReconciler returns a new reconcile.Reconciler
func newReconciler(mgr manager.Manager) reconcile.Reconciler {
	r := &reconciler.Reconciler{
		Manager: mgr, // why do we need manager ?
		Handle:  &appv1beta1.Application{},
	}
	r.Init()
	return r
}<|MERGE_RESOLUTION|>--- conflicted
+++ resolved
@@ -24,23 +24,16 @@
 	"sigs.k8s.io/controller-runtime/pkg/reconcile"
 )
 
-<<<<<<< HEAD
-=======
+// Constants
 const (
-	NameLabelKey = "app.kubernetes.io/name"
-	VersionLabelKey = "app.kubernetes.io/version"
-	InstanceLabelKey= "app.kubernetes.io/instance"
-	PartOfLabelKey= "app.kubernetes.io/part-of"
-	ComponentLabelKey= "app.kubernetes.io/component"
-	ManagedByLabelKey= "app.kubernetes.io/managed-by"
+	NameLabelKey      = "app.kubernetes.io/name"
+	VersionLabelKey   = "app.kubernetes.io/version"
+	InstanceLabelKey  = "app.kubernetes.io/instance"
+	PartOfLabelKey    = "app.kubernetes.io/part-of"
+	ComponentLabelKey = "app.kubernetes.io/component"
+	ManagedByLabelKey = "app.kubernetes.io/managed-by"
 )
 
-/**
-* USER ACTION REQUIRED: This is a scaffold file intended for the user to modify with their own Controller
-* business logic.  Delete these comments after modifying this file.*
- */
-
->>>>>>> 464aad9c
 // Add creates a new Application Controller and adds it to the Manager with default RBAC. The Manager will set fields on the Controller
 // and Start it when the Manager is Started.
 func Add(mgr manager.Manager) error {
